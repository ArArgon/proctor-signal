module proctor-signal

go 1.19

require (
	github.com/cenkalti/backoff/v4 v4.2.0
	github.com/criyle/go-judge v1.6.1
	github.com/criyle/go-sandbox v0.9.13
<<<<<<< HEAD
	github.com/golang-jwt/jwt/v4 v4.4.3
	github.com/golang/mock v1.6.0
	github.com/jinzhu/configor v1.2.1
=======
	github.com/golang/mock v1.6.0
>>>>>>> 1c1db0a4
	github.com/pkg/errors v0.9.1
	github.com/prometheus/client_golang v1.14.0
	github.com/samber/lo v1.37.0
	github.com/shirou/gopsutil v3.21.11+incompatible
	github.com/stretchr/testify v1.8.1
	go.uber.org/multierr v1.9.0
	go.uber.org/zap v1.24.0
<<<<<<< HEAD
	golang.org/x/sync v0.1.0
	google.golang.org/grpc v1.52.0
=======
	google.golang.org/grpc v1.51.0
>>>>>>> 1c1db0a4
	google.golang.org/protobuf v1.28.1
	gopkg.in/yaml.v3 v3.0.1
)

require (
	github.com/BurntSushi/toml v1.2.1 // indirect
	github.com/beorn7/perks v1.0.1 // indirect
	github.com/cespare/xxhash/v2 v2.1.2 // indirect
	github.com/creack/pty v1.1.18 // indirect
	github.com/davecgh/go-spew v1.1.1 // indirect
	github.com/elastic/go-seccomp-bpf v1.3.0 // indirect
	github.com/elastic/go-ucfg v0.8.6 // indirect
	github.com/fatih/camelcase v1.0.0 // indirect
	github.com/fatih/structs v1.1.0 // indirect
	github.com/go-ole/go-ole v1.2.6 // indirect
	github.com/golang/protobuf v1.5.2 // indirect
	github.com/koding/multiconfig v0.0.0-20171124222453-69c27309b2d7 // indirect
<<<<<<< HEAD
	github.com/kr/text v0.2.0 // indirect
=======
	github.com/kr/pretty v0.3.0 // indirect
	github.com/matttproud/golang_protobuf_extensions v1.0.4 // indirect
>>>>>>> 1c1db0a4
	github.com/pmezard/go-difflib v1.0.0 // indirect
	github.com/prometheus/client_model v0.3.0 // indirect
	github.com/prometheus/common v0.37.0 // indirect
	github.com/prometheus/procfs v0.8.0 // indirect
	github.com/rogpeppe/go-internal v1.8.0 // indirect
	github.com/yusufpapurcu/wmi v1.2.2 // indirect
	go.uber.org/atomic v1.10.0 // indirect
	golang.org/x/exp v0.0.0-20220303212507-bbda1eaf7a17 // indirect
<<<<<<< HEAD
	golang.org/x/net v0.5.0 // indirect
	golang.org/x/sys v0.4.0 // indirect
	golang.org/x/text v0.6.0 // indirect
	google.golang.org/genproto v0.0.0-20230119192704-9d59e20e5cd1 // indirect
=======
	golang.org/x/net v0.4.0 // indirect
	golang.org/x/sync v0.1.0 // indirect
	golang.org/x/sys v0.3.0 // indirect
	golang.org/x/text v0.5.0 // indirect
	google.golang.org/genproto v0.0.0-20221202195650-67e5cbc046fd // indirect
	gopkg.in/check.v1 v1.0.0-20201130134442-10cb98267c6c // indirect
>>>>>>> 1c1db0a4
	gopkg.in/yaml.v2 v2.4.0 // indirect
)<|MERGE_RESOLUTION|>--- conflicted
+++ resolved
@@ -6,13 +6,9 @@
 	github.com/cenkalti/backoff/v4 v4.2.0
 	github.com/criyle/go-judge v1.6.1
 	github.com/criyle/go-sandbox v0.9.13
-<<<<<<< HEAD
 	github.com/golang-jwt/jwt/v4 v4.4.3
 	github.com/golang/mock v1.6.0
 	github.com/jinzhu/configor v1.2.1
-=======
-	github.com/golang/mock v1.6.0
->>>>>>> 1c1db0a4
 	github.com/pkg/errors v0.9.1
 	github.com/prometheus/client_golang v1.14.0
 	github.com/samber/lo v1.37.0
@@ -20,12 +16,7 @@
 	github.com/stretchr/testify v1.8.1
 	go.uber.org/multierr v1.9.0
 	go.uber.org/zap v1.24.0
-<<<<<<< HEAD
-	golang.org/x/sync v0.1.0
 	google.golang.org/grpc v1.52.0
-=======
-	google.golang.org/grpc v1.51.0
->>>>>>> 1c1db0a4
 	google.golang.org/protobuf v1.28.1
 	gopkg.in/yaml.v3 v3.0.1
 )
@@ -43,12 +34,8 @@
 	github.com/go-ole/go-ole v1.2.6 // indirect
 	github.com/golang/protobuf v1.5.2 // indirect
 	github.com/koding/multiconfig v0.0.0-20171124222453-69c27309b2d7 // indirect
-<<<<<<< HEAD
-	github.com/kr/text v0.2.0 // indirect
-=======
 	github.com/kr/pretty v0.3.0 // indirect
 	github.com/matttproud/golang_protobuf_extensions v1.0.4 // indirect
->>>>>>> 1c1db0a4
 	github.com/pmezard/go-difflib v1.0.0 // indirect
 	github.com/prometheus/client_model v0.3.0 // indirect
 	github.com/prometheus/common v0.37.0 // indirect
@@ -57,18 +44,11 @@
 	github.com/yusufpapurcu/wmi v1.2.2 // indirect
 	go.uber.org/atomic v1.10.0 // indirect
 	golang.org/x/exp v0.0.0-20220303212507-bbda1eaf7a17 // indirect
-<<<<<<< HEAD
 	golang.org/x/net v0.5.0 // indirect
+	golang.org/x/sync v0.1.0 // indirect
 	golang.org/x/sys v0.4.0 // indirect
 	golang.org/x/text v0.6.0 // indirect
 	google.golang.org/genproto v0.0.0-20230119192704-9d59e20e5cd1 // indirect
-=======
-	golang.org/x/net v0.4.0 // indirect
-	golang.org/x/sync v0.1.0 // indirect
-	golang.org/x/sys v0.3.0 // indirect
-	golang.org/x/text v0.5.0 // indirect
-	google.golang.org/genproto v0.0.0-20221202195650-67e5cbc046fd // indirect
 	gopkg.in/check.v1 v1.0.0-20201130134442-10cb98267c6c // indirect
->>>>>>> 1c1db0a4
 	gopkg.in/yaml.v2 v2.4.0 // indirect
 )