--- conflicted
+++ resolved
@@ -8,22 +8,18 @@
 	"os/signal"
 	"time"
 
-<<<<<<< HEAD
+	judgeconfig "github.com/criyle/go-judge/cmd/executorserver/config"
+	"github.com/criyle/go-judge/filestore"
 	"github.com/samber/lo"
+	"go.uber.org/zap"
+	"go.uber.org/zap/zapcore"
 
 	"proctor-signal/config"
 	"proctor-signal/external/backend"
-=======
 	"proctor-signal/external/gojudge"
->>>>>>> 1c1db0a4
 	"proctor-signal/judge"
 	"proctor-signal/resource"
 	judgeworker "proctor-signal/worker"
-
-	judgeconfig "github.com/criyle/go-judge/cmd/executorserver/config"
-	"github.com/criyle/go-judge/filestore"
-	"go.uber.org/zap"
-	"go.uber.org/zap/zapcore"
 )
 
 var logger *zap.Logger
@@ -32,46 +28,31 @@
 	conf := lo.Must(config.LoadConf("conf/signal.toml"))
 	initLogger(conf.GoJudgeConf)
 	sugar := logger.Sugar()
-<<<<<<< HEAD
 	ctx, cancel := context.WithCancel(context.Background())
 
 	backendCli := lo.Must(backend.NewBackendClient(ctx, logger, conf))
 
-=======
->>>>>>> 1c1db0a4
 	defer func() { _ = logger.Sync() }()
+
 	sugar.Infof("conf: %+v", conf)
 
-<<<<<<< HEAD
-	// Init environment pool
-	judgeConf := conf.GoJudgeConf
-	fs, fsCleanUp := newFileStore(judgeConf)
-	b := newEnvBuilder(judgeConf)
-	envPool := newEnvPool(b)
-	prefork(envPool, judgeConf.PreFork)
-	work := newWorker(judgeConf, envPool, fs)
-=======
 	// Init judge
 	judge.LoadLanguageConfig("language.yaml")
 
 	// Init gojudge
+	judgeConf := conf.GoJudgeConf
 	gojudge.Init(logger)
-	fs, fsCleanUp := newFileStore(conf)
-	b := gojudge.NewEnvBuilder(conf)
+	fs, fsCleanUp := newFileStore(judgeConf)
+	b := gojudge.NewEnvBuilder(judgeConf)
 	envPool := gojudge.NewEnvPool(b, false)
-	gojudge.Prefork(envPool, conf.PreFork)
-	work := gojudge.NewWorker(conf, envPool, fs)
->>>>>>> 1c1db0a4
+	gojudge.Prefork(envPool, judgeConf.PreFork)
+	work := gojudge.NewWorker(judgeConf, envPool, fs)
 	work.Start()
 	logger.Sugar().Infof("Started worker, concurrency=%d, workdir=%s, timeLimitCheckInterval=%v",
 		judgeConf.Parallelism, judgeConf.Dir, judgeConf.TimeLimitCheckerInterval)
 
 	// background force GC worker
-<<<<<<< HEAD
-	newForceGCWorker(judgeConf)
-=======
-	gojudge.NewForceGCWorker(conf)
->>>>>>> 1c1db0a4
+	gojudge.NewForceGCWorker(judgeConf)
 
 	resManager := resource.NewResourceManager(logger, backendCli, fs.(*resource.FileStore))
 	judgeManager := judge.NewJudgeManager(work)
@@ -91,21 +72,11 @@
 	ctx, cancel = context.WithTimeout(context.TODO(), time.Second*3)
 	defer cancel()
 
-<<<<<<< HEAD
 	if err := backendCli.ReportExit(ctx, "exiting"); err != nil {
 		sugar.With("err", err).Warn("failed to exit gracefully")
 	}
-	var eg errgroup.Group
-	for _, s := range stops {
-		s := s
-		eg.Go(func() error {
-			return s(ctx)
-		})
-	}
-=======
 	gojudge.CleanUpWorker(work)
 	err := fsCleanUp()
->>>>>>> 1c1db0a4
 
 	go func() {
 		logger.Sugar().Info("Shutdown Finished ", err)
@@ -135,12 +106,12 @@
 	if conf.Release {
 		logger, err = zap.NewProduction()
 	} else {
-		config := zap.NewDevelopmentConfig()
-		config.EncoderConfig.EncodeLevel = zapcore.CapitalColorLevelEncoder
+		zapConfig := zap.NewDevelopmentConfig()
+		zapConfig.EncoderConfig.EncodeLevel = zapcore.CapitalColorLevelEncoder
 		if !conf.EnableDebug {
-			config.Level.SetLevel(zap.InfoLevel)
+			zapConfig.Level.SetLevel(zap.InfoLevel)
 		}
-		logger, err = config.Build()
+		logger, err = zapConfig.Build()
 	}
 	if err != nil {
 		log.Fatalln("failed to initialize logger: ", err)
