package judge

import (
	"context"
	"flag"
	"fmt"
	"io"
	"log"
	"os"
	"testing"
	"time"

	"github.com/criyle/go-judge/envexec"
	"github.com/samber/lo"
	"go.uber.org/zap"
	"go.uber.org/zap/zapcore"

	judgeconfig "github.com/criyle/go-judge/cmd/executorserver/config"
	"github.com/criyle/go-judge/worker"
	"github.com/stretchr/testify/assert"

	"proctor-signal/config"
	"proctor-signal/external/gojudge"
	"proctor-signal/model"
	"proctor-signal/resource"

	"github.com/criyle/go-sandbox/runner"
)

var judgeManger *Manager

var languageConfig config.LanguageConf

func TestMain(m *testing.M) {
	// Init gojudge
	initGoJudge()

	// Init logger.
	zapConfig := zap.NewDevelopmentConfig()
	zapConfig.EncoderConfig.EncodeLevel = zapcore.CapitalColorLevelEncoder
	zapConfig.Level.SetLevel(zap.InfoLevel)
	logger := lo.Must(zapConfig.Build())

	conf := loadConf()
	gojudge.Init(logger, conf)

	// Prepare tmp dir.
	loc, err := os.MkdirTemp(os.TempDir(), "signal")
	if err != nil {
		panic("faild to prepare tmp dir: " + err.Error())
	}
	defer func() { _ = os.RemoveAll(loc) }()

	// Init fs.
	fs := lo.Must(resource.NewFileStore(logger, loc))

	b := gojudge.NewEnvBuilder(conf)
	envPool := gojudge.NewEnvPool(b, false)
	gojudge.Prefork(envPool, conf.PreFork)
	goJudgeWorker := gojudge.NewWorker(conf, envPool, fs)

	// init judgeManger
	judgeConf := lo.Must(config.LoadConf("../conf/signal.toml", "tests/language.toml"))
	languageConfig = judgeConf.LanguageConf
	judgeManger = NewJudgeManager(goJudgeWorker, judgeConf, fs, logger)

	os.Exit(m.Run())
}

func loadConf() *config.JudgeConfig {
	var conf judgeconfig.Config
	if err := conf.Load(); err != nil {
		if err == flag.ErrHelp {
			os.Exit(0)
		}
		log.Fatalln("load config failed ", err)
	}
	return (*config.JudgeConfig)(&conf)
}

var fileCaches map[string]map[string]string

func TestCompile(t *testing.T) {
	ctx := context.Background()
	fileCaches = make(map[string]map[string]string)

	for language, conf := range languageConfig {
		t.Run(language, func(t *testing.T) {
			codes, err := os.ReadFile("tests/" + conf.SourceName)
			assert.NoError(t, err)

			sub := &model.Submission{Language: language, SourceCode: codes}
			compileRes, err := judgeManger.Compile(ctx, sub)
			assert.NotNil(t, compileRes)
			defer func() {
				if compileRes.Stdout != nil {
					_ = compileRes.Stdout.Close()
				}
				if compileRes.Stderr != nil {
					_ = compileRes.Stderr.Close()

				}
			}()
			assert.NoError(t, err)

			if compileRes.Status != envexec.StatusAccepted {
				stdout, _ := io.ReadAll(compileRes.Stdout)
				stderr, _ := io.ReadAll(compileRes.Stderr)
				t.Errorf("failed to finish compile: compileRes.Status != 0, compile output: \n%s, compileRes: \n%+v",
					"==stdout==\n"+string(stdout)+"==stderr==\n"+string(stderr), compileRes)
			}
			fileCaches[language] = compileRes.ArtifactFileIDs
		})
	}
}

func TestExecute(t *testing.T) {
	p := &model.Problem{DefaultTimeLimit: uint32(time.Second), DefaultSpaceLimit: 104857600}
	ctx := context.Background()
	stdin := "Hello,world.\n" // should not contain space
	stdout := stdin

	for language, conf := range languageConfig {
		t.Run(language, func(t *testing.T) {
			executeRes, err := judgeManger.Execute(ctx,
				conf.ExecuteCmd,
				&worker.MemoryFile{Content: []byte(stdin)}, fileCaches[language],
				time.Duration(p.DefaultTimeLimit), runner.Size(p.DefaultSpaceLimit),
			)
			defer func() {
				_ = executeRes.Stdout.Close()
				_ = executeRes.Stderr.Close()
			}()

			assert.NoError(t, err)
			if executeRes.ExitStatus != 0 {
				t.Errorf("failed to execute: executeRes.ExitStatus != 0, executeRes: %+v", executeRes)
			}
			bytes, err := io.ReadAll(executeRes.Stdout)
			if err != nil {
				t.Errorf("failed to read execute output, executeRes: %+v", executeRes)
			}

			assert.Equal(t, stdout, string(bytes), fmt.Sprintf("executeRes: %+v", executeRes))
		})
	}
}

func TestJudge(t *testing.T) {
	p := &model.Problem{DefaultTimeLimit: uint32(time.Second), DefaultSpaceLimit: 104857600}
	ctx := context.Background()

	var err error
	testcase := &model.TestCase{}
	f, err := judgeManger.fs.New()
	assert.NoError(t, err)
	_, err = io.WriteString(f, "Hello,world.\n")
	assert.NoError(t, err)
	testcase.InputKey, err = judgeManger.fs.Add("stddin", f.Name())
	assert.NoError(t, err)
	testcase.OutputKey = testcase.InputKey

	for language := range languageConfig {
		t.Run(language, func(t *testing.T) {
			judgeRes, err := judgeManger.Judge(
				ctx, nil, language, fileCaches[language], testcase,
				time.Duration(p.DefaultTimeLimit), runner.Size(p.DefaultSpaceLimit),
			)
			assert.NoError(t, err)
			assert.Equal(t, model.Conclusion_Accepted, judgeRes.Conclusion)
			assert.Equal(t, "Hello,world.\n", judgeRes.TruncatedOutput)
		})
	}
}

<<<<<<< HEAD
func TestCompileOption(t *testing.T) {
	ctx := context.Background()
	stdin := "Hello,world.\n" // should not contain space
	stdout := stdin

	for language, conf := range languageConfig {
		for optName := range conf.Options {
			t.Run(language, func(t *testing.T) {
				codes, err := os.ReadFile("tests/" + optName + "_" + conf.ArtifactName)
				if os.IsNotExist(err) {
					// use normal codes
					codes, err = os.ReadFile("tests/" + conf.SourceName)
					assert.NoError(t, err)
				}
				sub := &model.Submission{Language: language, SourceCode: codes, CompilerOption: `"[` + optName + `]"`}

				compileRes, err := judgeManger.Compile(ctx, sub)
				assert.NotNil(t, compileRes)
				defer func() {
					if compileRes.Stdout != nil {
						_ = compileRes.Stdout.Close()
					}
					if compileRes.Stderr != nil {
						_ = compileRes.Stderr.Close()

					}
				}()
				assert.NoError(t, err)

				if compileRes.Status != envexec.StatusAccepted {
					stdout, _ := io.ReadAll(compileRes.Stdout)
					stderr, _ := io.ReadAll(compileRes.Stderr)
					t.Errorf("failed to finish compile: compileRes.Status != 0, compile output: \n%s, compileRes: \n%+v",
						"==stdout==\n"+string(stdout)+"==stderr==\n"+string(stderr), compileRes)
				}

				executeRes, err := judgeManger.Execute(ctx,
					conf.ExecuteCmd,
					&worker.MemoryFile{Content: []byte(stdin)}, compileRes.ArtifactFileIDs,
					time.Second, runner.Size(104857600),
				)
				defer func() {
					_ = executeRes.Stdout.Close()
					_ = executeRes.Stderr.Close()
				}()

				assert.NoError(t, err)
				if executeRes.ExitStatus != 0 {
					t.Errorf("failed to execute: executeRes.ExitStatus != 0, executeRes: %+v", executeRes)
				}
				bytes, err := io.ReadAll(executeRes.Stdout)
				if err != nil {
					t.Errorf("failed to read execute output, executeRes: %+v", executeRes)
				}

				assert.Equal(t, stdout, string(bytes), fmt.Sprintf("executeRes: %+v", executeRes))
			})

		}
	}
}

func TestCompileMultiOptions(t *testing.T) {
=======
func TestCompileOpts(t *testing.T) {
>>>>>>> 0fd5dffd
	// just for cpp
	language := "cpp"
	conf := languageConfig["cpp"]
	ctx := context.Background()

	codes, err := os.ReadFile("tests/source_cpp14.cpp")
	assert.NoError(t, err)

<<<<<<< HEAD
	sub := &model.Submission{Language: language, SourceCode: codes, CompilerOption: `["cpp14", "o2"]`}
=======
	sub := &model.Submission{Language: language, SourceCode: codes, CompilerOption: "cpp14"}
>>>>>>> 0fd5dffd

	compileRes, err := judgeManger.Compile(ctx, sub)
	assert.NotNil(t, compileRes)
	defer func() {
		if compileRes.Stdout != nil {
			_ = compileRes.Stdout.Close()
		}
		if compileRes.Stderr != nil {
			_ = compileRes.Stderr.Close()

		}
	}()
	assert.NoError(t, err)

	if compileRes.Status != envexec.StatusAccepted {
		stdout, _ := io.ReadAll(compileRes.Stdout)
		stderr, _ := io.ReadAll(compileRes.Stderr)
		t.Errorf("failed to finish compile: compileRes.Status != 0, compile output: \n%s, compileRes: \n%+v",
			"==stdout==\n"+string(stdout)+"==stderr==\n"+string(stderr), compileRes)
	}

	executeRes, err := judgeManger.Execute(ctx,
		conf.ExecuteCmd,
		&worker.MemoryFile{Content: []byte("")}, compileRes.ArtifactFileIDs,
<<<<<<< HEAD
		time.Second, runner.Size(104857600),
=======
		time.Duration(uint32(time.Second)), runner.Size(104857600),
>>>>>>> 0fd5dffd
	)
	defer func() {
		_ = executeRes.Stdout.Close()
		_ = executeRes.Stderr.Close()
	}()

	assert.NoError(t, err)
	if executeRes.ExitStatus != 0 {
		t.Errorf("failed to execute: executeRes.ExitStatus != 0, executeRes: %+v", executeRes)
	}
	bytes, err := io.ReadAll(executeRes.Stdout)
	if err != nil {
		t.Errorf("failed to read execute output, executeRes: %+v", executeRes)
	}

	assert.Equal(t, "8888889885\n", string(bytes), fmt.Sprintf("executeRes: %+v", executeRes))
}<|MERGE_RESOLUTION|>--- conflicted
+++ resolved
@@ -173,7 +173,6 @@
 	}
 }
 
-<<<<<<< HEAD
 func TestCompileOption(t *testing.T) {
 	ctx := context.Background()
 	stdin := "Hello,world.\n" // should not contain space
@@ -237,9 +236,6 @@
 }
 
 func TestCompileMultiOptions(t *testing.T) {
-=======
-func TestCompileOpts(t *testing.T) {
->>>>>>> 0fd5dffd
 	// just for cpp
 	language := "cpp"
 	conf := languageConfig["cpp"]
@@ -248,12 +244,7 @@
 	codes, err := os.ReadFile("tests/source_cpp14.cpp")
 	assert.NoError(t, err)
 
-<<<<<<< HEAD
 	sub := &model.Submission{Language: language, SourceCode: codes, CompilerOption: `["cpp14", "o2"]`}
-=======
-	sub := &model.Submission{Language: language, SourceCode: codes, CompilerOption: "cpp14"}
->>>>>>> 0fd5dffd
-
 	compileRes, err := judgeManger.Compile(ctx, sub)
 	assert.NotNil(t, compileRes)
 	defer func() {
@@ -277,11 +268,7 @@
 	executeRes, err := judgeManger.Execute(ctx,
 		conf.ExecuteCmd,
 		&worker.MemoryFile{Content: []byte("")}, compileRes.ArtifactFileIDs,
-<<<<<<< HEAD
 		time.Second, runner.Size(104857600),
-=======
-		time.Duration(uint32(time.Second)), runner.Size(104857600),
->>>>>>> 0fd5dffd
 	)
 	defer func() {
 		_ = executeRes.Stdout.Close()
