--- conflicted
+++ resolved
@@ -13,10 +13,5 @@
 CompileCmd = "/usr/bin/gcc source.c"
 CompileTimeLimit = 10000 # ms
 CompileSpaceLimit = 104857600
-<<<<<<< HEAD
 ExecuteCmd = "a.out"
 Options = {o = "-o a.out"} # for options test
-=======
-ExecuteCmd = "main"
-Options = {  o = "-o main"} # for options test
->>>>>>> 0fd5dffd
