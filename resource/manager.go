--- conflicted
+++ resolved
@@ -122,63 +122,38 @@
 func (m *Manager) fetchRes(ctx context.Context, p *model.Problem) error {
 	var (
 		sugar   = m.logger.Sugar().With("problem_id", p.Id, "problem_ver", p.Ver)
-<<<<<<< HEAD
-		fileMap = make(map[string]string)
-=======
 		resKeys = make(map[string]bool)
->>>>>>> bb9efade
 		isSPJ   = p.GetKind() == model.Problem_SPECIAL
 	)
 
 	// Collect resources to fetch.
 	for _, sub := range p.Subtasks {
 		for _, testcase := range sub.TestCases {
-<<<<<<< HEAD
-			fileMap[sha(testcase.InputKey)] = p.InputFile
-			if !isSPJ {
-				fileMap[sha(testcase.OutputKey)] = p.OutputFile
-=======
 			resKeys[testcase.InputKey] = true
 			if !isSPJ {
 				resKeys[testcase.OutputKey] = true
->>>>>>> bb9efade
 			}
 		}
 	}
 	if isSPJ {
-<<<<<<< HEAD
-		fileMap[sha(p.GetSpjBinaryKey())] = "judge"
-=======
 		resKeys[p.GetSpjBinaryKey()] = true
->>>>>>> bb9efade
 	}
 	delete(resKeys, "")
 
 	ctx, cancel := context.WithCancel(ctx)
 	defer cancel()
 
-<<<<<<< HEAD
-	keys := lo.Filter(lo.Keys(fileMap), func(key string, _ int) bool { return key != "" })
-=======
 	keys := lo.Filter(lo.Keys(resKeys), func(key string, _ int) bool { return key != "" })
->>>>>>> bb9efade
 	wg := new(sync.WaitGroup)
 	keyChan := make(chan string, len(keys))
 	resChan := make(chan *sourceReader, concurrency)
 	errChan := make(chan error)
-<<<<<<< HEAD
-=======
 	finRecv := make(chan struct{}, 1)
->>>>>>> bb9efade
 	results := make([]*sourceReader, 0, len(keys))
 
 	for i := 0; i < concurrency; i++ {
 		wg.Add(1)
-<<<<<<< HEAD
-		go fetchWorker(ctx, m.backendCli, wg, keyChan, resChan, errChan, sugar.With("worker.id", i))
-=======
 		go fetchWorker(ctx, m.backendCli, wg, keyChan, resChan, errChan, sugar.Named("fetch-worker"))
->>>>>>> bb9efade
 	}
 
 	// Result receiver.
@@ -186,30 +161,17 @@
 		for res := range resChan {
 			results = append(results, res)
 		}
-<<<<<<< HEAD
-=======
 		finRecv <- struct{}{}
->>>>>>> bb9efade
 	}()
 
 	var err error
 	// Err handler.
 	go func() {
-<<<<<<< HEAD
-		var ok bool
-		err, ok = <-errChan
-		if !ok {
-			return
-		}
-		sugar.Errorf("received an error, killing all workers")
-		cancel()
-=======
 		for recvErr := range errChan {
 			err = multierr.Append(err, recvErr)
 			sugar.Errorf("received an error, killing all workers")
 			cancel()
 		}
->>>>>>> bb9efade
 	}()
 
 	// Close all readers.
@@ -228,11 +190,8 @@
 	close(errChan)
 	close(resChan)
 
-<<<<<<< HEAD
-=======
 	<-finRecv
 
->>>>>>> bb9efade
 	// Failed to fetch resource.
 	if err != nil {
 		sugar.With("err", err).Error("failed to fetch resource")
@@ -242,11 +201,7 @@
 	// Check if all have fetched.
 	if len(keys) != len(results) {
 		err = errors.New("some resource(s) are missing")
-<<<<<<< HEAD
-		sugar.Error("some resource(s) are missing, expecting: %d, got: %d", len(keys), len(results))
-=======
 		sugar.Errorf("some resource(s) are missing, expecting: %d, got: %d", len(keys), len(results))
->>>>>>> bb9efade
 		return errors.WithMessagef(err, "problem id: %s, ver: %s", p.Id, p.Ver)
 	}
 
@@ -287,12 +242,9 @@
 	return resp.Data, nil
 }
 
-<<<<<<< HEAD
-=======
 // HoldAndLock prepares the given problem if it does not exist in the fileStore and locks that problem
 // by increasing its lock semaphore. If HoldAndLock() returns a nil error, user should call the unlock
 // function in the return values once the problem is no longer needed.
->>>>>>> bb9efade
 func (m *Manager) HoldAndLock(ctx context.Context, id, version string) (*model.Problem, func(), error) {
 	m.mut.Lock()
 	defer m.mut.Unlock()
@@ -312,11 +264,7 @@
 			return nil, nil, errors.WithMessagef(err, "failed to fetch problem from remote")
 		}
 
-<<<<<<< HEAD
-		// Override default version & key.
-=======
 		// Override default version & key. This is needed when the `version` is omitted.
->>>>>>> bb9efade
 		version = p.Ver
 		key = fromProblem(p).Key()
 	}
@@ -331,11 +279,7 @@
 		}
 
 		if err = m.fetchRes(ctx, p); err != nil {
-<<<<<<< HEAD
-			sugar.With("err", err).Errorf("failed to prepare source")
-=======
 			sugar.With("err", err).Errorf("failed to prepare the resource")
->>>>>>> bb9efade
 			return nil, nil, errors.WithMessagef(err, "failed to prepare resource for task %s @ %s", id, version)
 		}
 		m.problems[key] = fromProblem(p)
@@ -344,11 +288,7 @@
 	m.problems[key].locks++
 
 	sugar.Info("successfully prepared and locked this problem")
-<<<<<<< HEAD
-	return nil, func() { m.unlock(m.problems[key].problem) }, nil
-=======
 	return m.problems[key].problem, func() { m.unlock(m.problems[key].problem) }, nil
->>>>>>> bb9efade
 }
 
 func (m *Manager) unlock(p *model.Problem) {
