--- conflicted
+++ resolved
@@ -92,23 +92,15 @@
 			err = multierr.Append(err, os.RemoveAll(loc))
 			for _, k := range saved {
 				delete(m.probFiles, k)
-<<<<<<< HEAD
-=======
 				delete(m.shaToKey, sha(k))
->>>>>>> bb9efade
 			}
 		}
 	}()
 
 	for _, r := range readers {
 		var f *os.File
-<<<<<<< HEAD
-		resPath := path.Join(loc, r.key)
-		fileKey := path.Join(ent.Key(), r.key)
-=======
 		resPath := path.Join(loc, sha(r.key))
 		fileKey := ent.Key() + "/" + r.key
->>>>>>> bb9efade
 		var written int64
 
 		f, err = os.OpenFile(resPath, os.O_CREATE|os.O_RDWR|os.O_EXCL, 0644)
@@ -138,10 +130,7 @@
 		}
 
 		m.probFiles[fileKey] = r.key
-<<<<<<< HEAD
-=======
 		m.shaToKey[sha(r.key)] = r.key
->>>>>>> bb9efade
 		saved = append(saved, fileKey)
 		sugar.Infof("successfully saved file %s", resPath)
 	}
